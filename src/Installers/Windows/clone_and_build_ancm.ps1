#
# This builds installers for AspNetCoreModule.
# This script requires internal-only access to the code which generates ANCM installers.
#
#requires -version 4
[cmdletbinding()]
param(
    [string]$GitCredential,
    [string]$Configuration = 'Release',
    [string]$DepsZip,
    [string]$BuildNumber = 't000',
<<<<<<< HEAD
    [string]$AncmSourceBranch = 'master'
=======
    [string]$AncmSourceBranch = 'release/2.2',
    [string]$SignType = ''
>>>>>>> 12f42353
)

$ErrorActionPreference = 'Stop'

$repoRoot = Resolve-Path "$PSScriptRoot/../../../"

Import-Module -Scope Local "$repoRoot/scripts/common.psm1" -Force

$msbuild = Get-MSBuildPath -Prerelease -requires 'Microsoft.VisualStudio.Component.VC.Tools.x86.x64'

# get wix
[version] $wixVer = '3.11.1'
$wixToolSetRoot = "$repoRoot/obj/tools/wix/$wixVer/"
$downloadFile = "$wixToolSetRoot/wix-binaries.zip"
if (-not (Test-Path $downloadFile)) {
    [Net.ServicePointManager]::SecurityProtocol = [Net.SecurityProtocolType]::Tls12
    $downloadUrl = "https://github.com/wixtoolset/wix3/releases/download/wix$($wixVer.Major)$($wixVer.Minor)$($wixVer.Build)rtm/wix$($wixVer.Major)$($wixVer.Minor)-binaries.zip"
    Write-Host "Downloading fix $wixVer from $downloadUrl"
    New-Item -Type Directory $wixToolSetRoot -ErrorAction Ignore | Out-Null
    Invoke-WebRequest -UseBasicParsing -Uri $downloadUrl -OutFile $downloadFile
    Expand-Archive $downloadFile -DestinationPath $wixToolSetRoot
}

# get nuget.exe
$nuget = "$repoRoot/obj/tools/nuget.exe"
if (-not (Test-Path $nuget)) {
    Invoke-WebRequest -UseBasicParsing -Uri 'https://dist.nuget.org/win-x86-commandline/latest/nuget.exe' -OutFile $nuget
}

if (-not $DepsZip) {
    $DepsZip = "$repoRoot/modules/IISIntegration/artifacts/build/AspNetCoreModule.zip"
}

$deps = "$repoRoot/obj/ancm"
Remove-Item -Recurse $deps -Force -ErrorAction Ignore | Out-Null
New-Item -ItemType Directory -ErrorAction Ignore $deps | Out-Null
Expand-Archive $DepsZip -DestinationPath $deps -Force

Push-Location $PSScriptRoot

try {
    if ($GitCredential) {
        # Disable prompts for passwords
        $env:GIT_TERMINAL_PROMPT = 0
    }

    if (-not (Test-Path ancm/)) {
        $gitSource = "https://${GitCredential}@devdiv.visualstudio.com/DefaultCollection/DevDiv/_git"
        Invoke-Block {
            & git clone $gitSource/AspNetCoreModule-Setup `
                --branch $AncmSourceBranch `
                ancm/
        }
        Invoke-Block {
            & git clone $gitSource/IIS-Setup `
                ancm/IIS-Setup
        }
        Invoke-Block {
            & git clone $gitSource/IIS-Common `
                ancm/IIS-Common
        }
        Invoke-Block {
            & git clone $gitSource/IIS-Common `
                ancm/IIS-Setup/IIS-Common
        }
    }

    Invoke-Block -WorkingDir ancm/ {
        & git submodule update --init --recursive
    }

    Invoke-Block -WorkingDir ancm/ {
        & $nuget restore ANCM-Setup.sln
    }

    Invoke-Block -WorkingDir ancm/IIS-Common/lib/ {
        & $nuget restore packages.config
    }

    Invoke-Block { & $msbuild `
            ancm/Setup.msbuild `
            -m `
            -v:m `
            -nodeReuse:false `
            -clp:Summary `
            "-t:BuildCustomAction;Build" `
            "-p:PrebuiltAspnetCoreRoot=$deps" `
            "-p:WixToolPath=$wixToolSetRoot" `
            "-p:WixTargetsPath=$wixToolSetRoot\Wix.targets" `
            "-p:WixTasksPath=$wixToolSetRoot\wixtasks.dll" `
            "-p:WixNativeCATargetsPath=$wixToolSetRoot\sdk\wix.nativeca.targets" `
            "-p:Configuration=$Configuration" `
            "-p:BuildNumber=$BuildNumber" `
            "-p:SignType=$SignType" `
            "-bl:$repoRoot/artifacts/logs/ancn.msbuild.binlog"
    }

    $outputPath = "$repoRoot/artifacts/bin/$Configuration/installers/en-US/"
    New-Item $outputPath -ItemType Directory -ErrorAction Ignore | Out-Null
    Copy-Item -Recurse "ancm/bin/AspNetCoreModuleV1/$Configuration/x64/en-us/*" $outputPath
    Copy-Item -Recurse "ancm/bin/AspNetCoreModuleV1/$Configuration/x86/en-us/*" $outputPath
    Copy-Item -Recurse "ancm/bin/AspNetCoreModuleV2/$Configuration/x64/en-us/*" $outputPath
    Copy-Item -Recurse "ancm/bin/AspNetCoreModuleV2/$Configuration/x86/en-us/*" $outputPath
}
finally {
    Pop-Location
}<|MERGE_RESOLUTION|>--- conflicted
+++ resolved
@@ -9,12 +9,8 @@
     [string]$Configuration = 'Release',
     [string]$DepsZip,
     [string]$BuildNumber = 't000',
-<<<<<<< HEAD
-    [string]$AncmSourceBranch = 'master'
-=======
-    [string]$AncmSourceBranch = 'release/2.2',
+    [string]$AncmSourceBranch = 'master',
     [string]$SignType = ''
->>>>>>> 12f42353
 )
 
 $ErrorActionPreference = 'Stop'
