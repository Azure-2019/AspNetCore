--- conflicted
+++ resolved
@@ -41,33 +41,6 @@
     <SharedFrameworkName Include="Microsoft.AspNetCore.App" />
   </ItemGroup>
 
-<<<<<<< HEAD
-  <ItemGroup>
-    <DotNetCoreRuntime Include="$(MicrosoftNETCoreAppPackageVersion)"
-      Feed="$(DotNetAssetRootUrl)"
-      FeedCredential="$(DotNetAssetRootAccessTokenSuffix)" />
-
-    <!-- These items are temporary, they should be removed when our repos update to netcoreapp3.0 -->
-    <!-- There is no linux-musl in 2.0. This was new in 2.1. -->
-    <DotNetCoreRuntime Include="$(MicrosoftNETCoreApp20PackageVersion)" Condition="'$(SharedFXRid)' != 'linux-musl-x64'" />
-    <DotNetCoreRuntime Include="$(MicrosoftNETCoreApp21PackageVersion)" />
-    <DotNetCoreRuntime Include="$(MicrosoftNETCoreApp22PackageVersion)" />
-
-    <DotNetCoreRuntime Condition="'$(OS)' == 'Windows_NT'"
-      Include="$(MicrosoftNETCoreApp30PackageVersion)"
-      Arch="x86"
-      Feed="$(DotNetAssetRootUrl)"
-      FeedCredential="$(DotNetAssetRootAccessTokenSuffix)" />
-
-      <!--
-        The build doesn't support compiling the shared runtime on one machine along with running tests,
-        so this is enables installing the shared runtime from a previous build.
-      -->
-      <AspNetCoreRuntime Include="$(PackageVersion)" Feed="$(AspNetCoreFxFeed)" Condition="'$(InstallSharedRuntimeFromPreviousBuild)' == 'true'" />
-  </ItemGroup>
-
-=======
->>>>>>> 7f349097
   <!-- Properties for publishing -->
   <PropertyGroup>
     <!-- myget = non-orchestrated builds -->
